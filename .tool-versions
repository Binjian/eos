--- conflicted
+++ resolved
@@ -1,6 +1,2 @@
-<<<<<<< HEAD
-poetry 1.3.1
-=======
 poetry 1.5.1
->>>>>>> 6a708b16
 git 2.41.0