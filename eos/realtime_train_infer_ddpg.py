"""
Title: realtime_train_infer_ddpg
Author: [Binjian Xin](https://www.newrizon.com)
Date created: 2022/05/10
Last modified: 2022/05/10
Description: Implement realtime DDPG algorithm for training and inference

## Introduction

This script shows an implementation of DDPG method on l045a truck real environment.

### Deep Deterministic Policy Gradient (DDPG)

### Gym-Carla env

An Ego Vehicle drives through a fixed track and collect loss (negative reward) defined
as energy consumption

### References

- [DDPG ](https://keras.io/examples/rl/ddpg_pendulum/)

"""

import argparse
import json

# logging
import logging
import math

# system imports
import os
import queue
import socket
import sys
import subprocess
import threading
import time
import warnings
import re

# third party imports
from collections import deque
from datetime import datetime
from logging.handlers import SocketHandler
from pathlib import Path, PurePosixPath
from threading import Lock, Thread

import matplotlib.pyplot as plt
import numpy as np

# tf.debugging.set_log_device_placement(True)
# visualization import
import tensorflow as tf
from git import Repo
from pythonjsonlogger import jsonlogger

# gpus = tf.config.experimental.list_physical_devices('GPU')
# tf.config.experimental.set_memory_growth(gpus[0], True)
from tensorflow.python.client import device_lib
from rocketmq.client import PullConsumer, Message, Producer

from eos import dictLogger, logger, projroot
from eos.agent import (
    Buffer,
    OUActionNoise,
    get_actor,
    get_critic,
    policy,
    update_target,
)
from eos.comm import RemoteCan, kvaser_send_float_array
from eos.config import (
    PEDAL_SCALES,
<<<<<<< HEAD
    trucks_by_name,
    trucks_by_vin,
=======
    trucks,
>>>>>>> 2c37b09f
    can_servers,
    trip_servers,
    generate_vcu_calibration,
)
from eos.utils import ragged_nparray_list_interp
from eos.visualization import plot_3d_figure, plot_to_image

# from bson import ObjectId


# os.environ["CUDA_VISIBLE_DEVICES"] = "-1"


# os.environ["TF_FORCE_GPU_ALLOW_GROWTH"] = "true"


# local imports


# from utils import get_logger, get_truck_status, flash_vcu, plot_3d_figure
# value = [99.0] * 21 * 17
# send_float_array('TQD_trqTrqSetECO_MAP_v', value)

# system warnings and numpy warnings handling
warnings.filterwarnings("ignore", message="currentThread", category=DeprecationWarning)
np.warnings.filterwarnings("ignore", category=DeprecationWarning)

# global variables: threading, data, lock, etc.


class RealtimeDDPG(object):
    def __init__(
        self,
        cloud=True,
        web=True,
        resume=True,
        infer=False,
        record=True,
        path=".",
<<<<<<< HEAD
        vehicle="HMZABAAH7MF011058",  # "VB7",
=======
        vehicle="VB7",
>>>>>>> 2c37b09f
        driver="Longfei.Zheng",
        proj_root=Path("."),
        vlogger=None,
    ):
        self.cloud = cloud
        self.web = web
<<<<<<< HEAD
        self.trucks_by_name = trucks_by_name
        self.trucks_by_vin = trucks_by_vin
        self.vehicle = vehicle  # two possible values: "HMZABAAH7MF011058" or "VB7"
        assert type(vehicle) == str

        # Regex for VIN: HMZABAAH\dMF\d{6}
        p = re.compile(r"^HMZABAAH\dMF\d{6}$")
        if p.match(vehicle):
            # validate truck id
            # assert self.vehicle in self.trucks_by_vin.keys()
            try:
                self.truck = self.trucks_by_vin[self.vehicle]
            except KeyError as e:
                self.logger.error(
                    f"{e}. No Truck with VIN {self.vehicle}", extra=self.dictLogger
                )
                sys.exit(1)
            self.truck_name = self.truck.TruckName  # 0: VB7, 1: VB6
        else:
            self.logger.info(
                f"Input ist not VIN. Try with truck name {self.vehicle}",
                extra=self.dictLogger,
            )
            # validate truck id
            # assert self.vehicle in self.trucks_by_name.keys()
            try:
                self.truck = self.trucks_by_name[self.vehicle]
            except KeyError as e:
                self.logger.error(
                    f"{e}. No Truck with name {self.vehicle}", extra=self.dictLogger
                )
                sys.exit(1)
            self.truck_name = self.truck.TruckName  # 0: VB7, 1: VB6
=======
        self.trucks = trucks
        self.truck_name = vehicle  # 0: VB7, 1: VB6
>>>>>>> 2c37b09f
        self.driver = driver
        self.projroot = proj_root
        self.logger = vlogger
        self.dictLogger = dictLogger
        # self.dictLogger = {"user": inspect.currentframe().f_code.co_name}
        self.resume = resume
        self.infer = infer
        self.record = record
        self.path = path

        self.repo = Repo(self.projroot)
        # assert self.repo.is_dirty() == False, "Repo is dirty, please commit first"

        if resume:
            self.dataroot = projroot.joinpath("data/" + self.truck.VIN + "−" + self.driver).joinpath(self.path)
        else:
            self.dataroot = projroot.joinpath("data/scratch/" + self.truck.VIN + "−" + self.driver).joinpath(self.path)

        self.set_logger()
        self.logger.info(f"Start Logging", extra=self.dictLogger)
        self.logger.info(
            f"project root: {self.projroot}, git head: {str(self.repo.head.commit)[:7]}, author: {self.repo.head.commit.author}, git message: {self.repo.head.commit.message}",
            extra=self.dictLogger,
        )

        # if self.truck.TruckName != "VB7":
        #     raise TruckIDError("Truck is not VB7")
        # else:
        #     self.logger.info(f"Truck is VB7", extra=self.dictLogger)

        self.eps = np.finfo(
            np.float32
        ).eps.item()  # smallest number such that 1.0 + eps != 1.0

        if self.cloud:
            # reset proxy (internal site force no proxy)
            self.init_cloud()
            if self.web is True:
                self.logger.info(f"Web is True", extra=self.dictLogger)
                self.get_truck_status = self.remote_webhmi_state_machine
            else:
                self.get_truck_status = self.remote_hmi_state_machine
            self.flash_vcu = self.remote_flash_vcu
        else:
            self.get_truck_status = self.kvaser_get_truck_status
            self.flash_vcu = self.kvaser_flash_vcu

        self.logc.info(
            f"Num GPUs Available: {len(tf.config.list_physical_devices('GPU'))}"
        )
        gpus = tf.config.experimental.list_physical_devices(device_type="GPU")
        tf.config.experimental.set_memory_growth(gpus[0], True)

        self.set_data_path()
        tf.keras.backend.set_floatx("float32")
        self.logger.info(
            f"tensorflow device lib:\n{device_lib.list_local_devices()}\n",
            extra=self.dictLogger,
        )
        self.logger.info(f"Tensorflow Imported!", extra=self.dictLogger)

        self.init_vehicle()
        self.build_actor_critic()
        self.init_checkpoint()
        self.touch_gpu()
        self.logger.info(f"VCU and GPU Initialization done!", extra=self.dictLogger)
        self.init_threads_data()
        self.logger.info(f"Thread data Initialization done!", extra=self.dictLogger)

    def init_cloud(self):
        os.environ["http_proxy"] = ""
        self.can_server_name = "newrizon_test"
        self.can_server = can_servers[self.can_server_name]
        assert self.can_server_name == self.can_server.SRVName

        self.remotecan_client = RemoteCan(
            truckname=self.truck.TruckName,
            url="http://" + self.can_server.Url + ":" + self.can_server.Port + "/",
        )

        self.trip_server_name = "newrizon_test"
        self.trip_server = trip_servers[self.trip_server_name]
        assert self.trip_server_name == self.trip_server.SRVName

        # Create RocketMQ consumer
        self.rmq_consumer = PullConsumer("CID_EPI_ROCKET")
        self.rmq_consumer.set_namesrv_addr(
            self.trip_server.Url + ":" + self.trip_server.Port
        )

        # Create RocketMQ producer
        self.rmq_message_ready = Message("update_ready_state")
        self.rmq_message_ready.set_keys("what is keys mean")
        self.rmq_message_ready.set_tags("tags ------")
        self.rmq_message_ready.set_body(
            json.dumps({"vin": self.truck.VIN, "is_ready": True})
        )
        # self.rmq_message_ready.set_keys('trip_server')
        # self.rmq_message_ready.set_tags('tags')
        self.rmq_producer = Producer("PID-EPI_ROCKET")
        self.rmq_producer.set_namesrv_addr(
            self.trip_server.Url + ":" + self.trip_server.Port
        )

    def set_logger(self):
        self.logroot = self.dataroot.joinpath("py_logs")
        try:
            os.makedirs(self.logroot)
        except FileExistsError:
            print("User folder exists, just resume!")

        logfilename = self.logroot.joinpath(
            "eos-rt-ddpg-vb-" + datetime.now().isoformat().replace(":", "-") + ".log"
        )
        formatter = logging.basicConfig(
            format="%(created)f-%(asctime)s.%(msecs)03d-%(name)s-%(levelname)s-%(module)s-%(threadName)s-%(funcName)s)-%(lineno)d): %(message)s",
            datefmt="%Y-%m-%dT%H:%M:%S.%f",
        )
        json_file_formatter = jsonlogger.JsonFormatter(
            "%(created)f %(asctime)s %(name)s %(levelname)s %(module)s %(threadName)s %(funcName)s) %(lineno)d) %(message)s"
        )

        fh = logging.FileHandler(logfilename)
        fh.setLevel(logging.DEBUG)
        fh.setFormatter(json_file_formatter)
        # strfilename = PurePosixPath(logfilename).stem + ".json"
        strfilename = self.logroot.joinpath(PurePosixPath(logfilename).stem + ".json")
        strh = logging.FileHandler(strfilename, mode="a")
        strh.setLevel(logging.DEBUG)
        strh.setFormatter(json_file_formatter)

        ch = logging.StreamHandler()
        ch.setLevel(logging.DEBUG)
        ch.setFormatter(formatter)
        #  Cutelog socket
        skh = SocketHandler("127.0.0.1", 19996)
        skh.setFormatter(formatter)

        self.logger.addHandler(fh)
        self.logger.addHandler(strh)
        self.logger.addHandler(ch)
        self.logger.addHandler(skh)

        self.logger.setLevel(logging.DEBUG)
        # self.dictLogger = {'funcName': '__self__.__func__.__name__'}
        # self.dictLogger = {'user': inspect.currentframe().f_back.f_code.co_name}

        self.logc = logger.getChild("main")  # main thread control flow
        self.logc.propagate = True
        # self.logd = logger.getChild("data flow")
        # self.logd.propagate = True
        self.tflog = tf.get_logger()
        self.tflog.addHandler(fh)
        self.tflog.addHandler(ch)
        self.tflog.addHandler(skh)
        self.tflog.addHandler(strh)

        self.tableroot = self.dataroot.joinpath("tables")
        try:
            os.makedirs(self.tableroot)
        except FileExistsError:
            print("Table folder exists, just resume!")

    def set_data_path(self):
        # Create folder for ckpts loggings.
        current_time = datetime.now().strftime("%Y%m%d-%H%M%S")
        self.train_log_dir = self.dataroot.joinpath(
            "tf_logs-vb/ddpg/gradient_tape/" + current_time + "/train"
        )
        self.train_summary_writer = tf.summary.create_file_writer(
            str(self.train_log_dir)
        )
        # os.environ['TF_CPP_MIN_LOG_LEVEL'] = '3'

        if self.resume:
            self.logger.info(f"Resume last training", extra=self.dictLogger)
        else:
            self.logger.info(f"Start from scratch", extra=self.dictLogger)

    def init_vehicle(self):
        # resume last pedal map / scratch from default table

        # initialize pedal map parameters
        self.vcu_calib_table_col = (
            self.truck.PedalScale
        )  #  17 number of pedal steps, x direction
        self.vcu_calib_table_row = (
            self.truck.VelocityScale
        )  #  14 numnber of velocity steps, y direction
        self.vcu_calib_table_size = self.vcu_calib_table_row * self.vcu_calib_table_col
        self.action_budget = self.truck.ActionBudget  # action_budget 250 Nm
        self.action_lower = self.truck.ActionLowerBound  # 0.8
        self.action_upper = self.truck.ActionUpperBound  # 1.0
        self.action_bias = self.truck.ActionBias  # 0.0

        # index of the current pedal map is speed in kmph
        pd_ind = np.linspace(0, 120, self.vcu_calib_table_row - 1)
        self.pd_index = np.insert(pd_ind, 1, 7)  # insert 7 kmph
        self.pd_columns = np.array(PEDAL_SCALES)

        self.pedal_range = self.truck.PedalRange  # [0, 1.0]
        self.velocity_range = self.truck.VelocityRange  # [0, 120.0]

        if self.resume:
            self.vcu_calib_table0 = generate_vcu_calibration(
                self.vcu_calib_table_col,
                self.pedal_range,
                self.vcu_calib_table_row,
                self.velocity_range,
                3,
                self.dataroot,
            )
        else:
            self.vcu_calib_table0 = generate_vcu_calibration(
                self.vcu_calib_table_col,
                self.pedal_range,
                self.vcu_calib_table_row,
                self.velocity_range,
                2,
                self.projroot.joinpath("eos/config"),
            )
        # pandas deep copy of the default table (while numpy shallow copy is sufficient)
        self.vcu_calib_table1 = self.vcu_calib_table0.copy(deep=True)
        self.logger.info(f"Start flash initial table", extra=self.dictLogger)
        # time.sleep(1.0)
        if self.cloud:
            returncode, ret_str = self.remotecan_client.send_torque_map(
                pedalmap=self.vcu_calib_table1, swap=False
            )  # 14 rows for whole map
            self.logger.info(
                f"Done flash initial table. returncode: {returncode}, ret_str: {ret_str}", extra=self.dictLogger
            )
        else:
            returncode = kvaser_send_float_array(self.vcu_calib_table1, sw_diff=False)
            self.logger.info(
                f"Done flash initial table. returncode: {returncode}", extra=self.dictLogger
            )

        # TQD_trqTrqSetECO_MAP_v

    def build_actor_critic(self):
        """Builds the actor-critic network.

        this network learns two functions:
        1. actor: this takes as input the state of our environment and returns a
        probability value for each action in its action space.
        2. critic: this takes as input the state of our environment and returns
        an estimate of total rewards in the future.

        in our implementation, they share the initial layer.

        Args:
            self.num_observation (int): Dimension of each state
            self.num_actions (int): Dimension of each action
        """

        # create actor-critic network
        self.num_observations = self.truck.ObservationNumber
        # self.num_observations = 3  # observed are velocity, throttle, brake percentage; !! acceleration not available in l045a
        if self.cloud:
            self.observation_len = (
                self.truck.CloudUnitNumber * self.truck.CloudSignalFrequency
            )  # 250 observation tuples as a valid observation for agent, for period of 20ms, this is equal to 5 second
            # self.observation_len = 250  # 50 observation tuples as a valid observation for agent, for period of 40ms, this is equal to 2 second
            self.sample_rate = (
                1.0 / self.truck.CloudSignalFrequency
            )  # sample rate of the observation tuples
            # self.sample_rate = 0.02  # sample rate 20ms of the observation tuples
        else:
            self.observation_len = (
                self.truck.KvaserObservationNumber
            )  # 30 observation pairs as a valid observation for agent, for period of 50ms, this is equal to 1.5 second
            # self.observation_len = 30  # 30 observation pairs as a valid observation for agent, for period of 50ms, this is equal to 1.5 second
            self.sample_rate = (
                1.0 / self.truck.KvaserObservationFrequency
            )  # sample rate of the observation tuples
            # self.sample_rate = 0.05  # sample rate 50ms of the observation tuples
        self.num_inputs = (
            self.num_observations * self.observation_len
        )  # 60 subsequent observations
        self.num_actions = self.vcu_calib_table_size  # 17*14 = 238
        self.vcu_calib_table_row_reduced = 4  ## 0:5 adaptive rows correspond to low speed from  0~20, 7~25, 10~30, 15~35, etc  kmh  # overall action space is the whole table
        self.num_reduced_actions = (  # 0:4 adaptive rows correspond to low speed from  0~20, 7~30, 10~40, 20~50, etc  kmh  # overall action space is the whole table
            self.vcu_calib_table_row_reduced * self.vcu_calib_table_col
        )  # 4x17= 68
        # hyperparameters for DRL
        self.num_hidden = 256
        self.num_hidden0 = 16
        self.num_hidden1 = 32

        # DYNAMIC: need to adapt the pointer to change different roi of the pm, change the starting row index
        self.vcu_calib_table_row_start = 0

        # Initialize networks
        self.actor_model = get_actor(
            self.num_observations,
            self.num_reduced_actions,
            self.observation_len,
            self.num_hidden,
            self.action_bias,
        )

        self.critic_model = get_critic(
            self.num_observations,
            self.num_reduced_actions,
            self.observation_len,
            self.num_hidden0,
            self.num_hidden1,
            self.num_hidden,
        )

        # Initialize networks
        self.target_actor = get_actor(
            self.num_observations,
            self.num_reduced_actions,
            self.observation_len,
            self.num_hidden,
            self.action_bias,
        )

        self.target_critic = get_critic(
            self.num_observations,
            self.num_reduced_actions,
            self.observation_len,
            self.num_hidden0,
            self.num_hidden1,
            self.num_hidden,
        )

        # Learning rate for actor-critic models
        self.critic_lr = 0.002
        self.actor_lr = 0.001

        self.critic_optimizer = tf.keras.optimizers.Adam(self.critic_lr)
        self.actor_optimizer = tf.keras.optimizers.Adam(self.actor_lr)

        # Discount factor for future rewards
        self.gamma = 0.99
        # Used to update target networks
        self.tau = 0.005
        self.batch_size = 4
        self.buffer_capacity = 300000
        # try buffer size with 1,000,000

        self.buffer = Buffer(
            self.truck,
<<<<<<< HEAD
            self.driver,
=======
>>>>>>> 2c37b09f
            self.actor_model,
            self.critic_model,
            self.target_actor,
            self.target_critic,
            self.actor_optimizer,
            self.critic_optimizer,
            self.num_observations,
            self.observation_len,
            self.num_reduced_actions,
            buffer_capacity=self.buffer_capacity,
            batch_size=self.batch_size,
            gamma=self.gamma,
            datafolder=str(self.dataroot),
            cloud=self.cloud,
        )

        # ou_noise is a row vector sdfof num_actions dimension
        self.ou_noise_std_dev = 0.2
        self.ou_noise = OUActionNoise(
            mean=np.zeros(self.num_reduced_actions),
            std_deviation=float(self.ou_noise_std_dev)
            * np.ones(self.num_reduced_actions),
        )

    def init_checkpoint(self):
        # add checkpoints manager
        if self.resume:
            checkpoint_actor_dir = self.dataroot.joinpath(
                "tf_ckpts-ddpg/l045a_ddpg_actor"
            )
            checkpoint_critic_dir = self.dataroot.joinpath(
                "tf_ckpts-ddpg/l045a_ddpg_critic"
            )
        else:
            checkpoint_actor_dir = self.dataroot.joinpath(
                "tf_ckpts-ddpg/l045a_ddpg_actor"
                + datetime.now().strftime("%y-%m-%d-%H-%M-%S")
            )
            checkpoint_critic_dir = self.dataroot.joinpath(
                "tf_ckpts-ddpg/l045a_ddpg_critic"
                + datetime.now().strftime("%y-%m-%d-%H-%M-%S")
            )
        try:
            os.makedirs(checkpoint_actor_dir)
            self.logger.info(
                "Actor folder doesn't exist. Created!", extra=self.dictLogger
            )
        except FileExistsError:
            self.logger.info("Actor folder exists, just resume!", extra=self.dictLogger)
        try:
            os.makedirs(checkpoint_critic_dir)
            self.logger.info(
                "Critic folder doesn't exist. Created!", extra=self.dictLogger
            )
        except FileExistsError:
            self.logger.info(
                "Critic folder exists, just resume!", extra=self.dictLogger
            )

        self.ckpt_actor = tf.train.Checkpoint(
            step=tf.Variable(1), optimizer=self.actor_optimizer, net=self.actor_model
        )
        self.manager_actor = tf.train.CheckpointManager(
            self.ckpt_actor, checkpoint_actor_dir, max_to_keep=10
        )
        self.ckpt_actor.restore(self.manager_actor.latest_checkpoint)
        if self.manager_actor.latest_checkpoint:
            self.logger.info(
                f"Actor Restored from {self.manager_actor.latest_checkpoint}",
                extra=self.dictLogger,
            )
        else:
            self.logger.info(f"Actor Initializing from scratch", extra=self.dictLogger)

        self.ckpt_critic = tf.train.Checkpoint(
            step=tf.Variable(1), optimizer=self.critic_optimizer, net=self.critic_model
        )
        self.manager_critic = tf.train.CheckpointManager(
            self.ckpt_critic, checkpoint_critic_dir, max_to_keep=10
        )
        self.ckpt_critic.restore(self.manager_critic.latest_checkpoint)
        if self.manager_critic.latest_checkpoint:
            self.logger.info(
                f"Critic Restored from {self.manager_critic.latest_checkpoint}",
                extra=self.dictLogger,
            )
        else:
            self.logger.info("Critic Initializing from scratch", extra=self.dictLogger)

        # Making the weights equal initially after checkpoints load
        self.target_actor.set_weights(self.actor_model.get_weights())
        self.target_critic.set_weights(self.critic_model.get_weights())

    def touch_gpu(self):

        # tf.summary.trace_on(graph=True, profiler=True)
        # ignites manual loading of tensorflow library, to guarantee the real-time processing of first data in main thread
        init_motionpower = np.random.rand(self.observation_len, self.num_observations)
        init_states = tf.convert_to_tensor(
            init_motionpower
        )  # state must have 30 (speed, throttle, current, voltage) 5 tuple
        init_states = tf.expand_dims(init_states, 0)  # motion states is 30*2 matrix

        action0 = policy(self.actor_model, init_states, self.ou_noise)
        self.logger.info(
            f"manual load tf library by calling convert_to_tensor",
            extra=self.dictLogger,
        )
        self.ou_noise.reset()

        # warm up gpu training graph execution pipeline
        if self.buffer.buffer_counter != 0:
            if not self.infer:
                self.logger.info(
                    f"ddpg warm up training!",
                    extra=self.dictLogger,
                )

                (actor_loss, critic_loss) = self.buffer.learn()
                update_target(
                    self.target_actor.variables,
                    self.actor_model.variables,
                    self.tau,
                )
                # self.logger.info(f"Updated target actor", extra=self.dictLogger)
                update_target(
                    self.target_critic.variables,
                    self.critic_model.variables,
                    self.tau,
                )

                # self.logger.info(f"Updated target critic.", extra=self.dictLogger)
                self.logger.info(
                    f"ddpg warm up training done!",
                    extra=self.dictLogger,
                )

    # @eye
    # tracer.start()

    def init_threads_data(self):
        # multithreading initialization
        self.hmi_lock = Lock()
        self.tableQ_lock = Lock()
        self.captureQ_lock = Lock()
        self.remoteClient_lock = Lock()

        # tableQueue contains a table which is a list of type float
        self.tableQueue = queue.Queue()
        # motionpowerQueue contains a vcu states list with N(20) subsequent motion states + reward as observation
        self.motionpowerQueue = queue.Queue()

        # initial status of the switches
        self.program_exit = False
        self.episode_done = False
        self.episode_end = False
        self.episode_count = 0
        self.step_count = 0
        if self.cloud:
            self.epi_countdown_time = (
                self.truck.CloudUnitNumber
                * self.truck.CloudUnitDuration  # extend capture time after valid episode temrination
            )
        else:
            self.epi_countdown_time = (
                self.truck.KvaserCountdownTime  # extend capture time after valid episode temrination (3s)
            )

        # use timer object
        # self.timer_capture_countdown = threading.Timer(
        #     self.capture_countdown, self.capture_countdown_handler
        # )
        # signal.signal(signal.SIGALRM, self.reset_capture_handler)
        self.get_truck_status_start = False
        self.epi_countdown = False
        self.get_truck_status_motpow_t = []
        self.get_truck_status_myHost = "127.0.0.1"
        self.get_truck_status_myPort = 8002
        self.get_truck_status_qobject_len = 12  # sequence length 1.5*12s

    def capture_countdown_handler(
        self,
        evt_epi_done: threading.Event,
        evt_remote_get: threading.Event,
        evt_remote_flash: threading.Event,
    ):

        logger_countdown = self.logger.getChild("countdown")
        logger_countdown.propagate = True
        th_exit = False
        while not th_exit:
            with self.hmi_lock:
                if self.program_exit:
                    th_exit = True
                    continue

            logger_countdown.info(f"wait for countdown", extra=self.dictLogger)
            evt_epi_done.wait()
            evt_epi_done.clear()
            # if episode is done, sleep for the extension time
            time.sleep(self.epi_countdown_time)
            # cancel wait as soon as waking up
            logger_countdown.info(f"finish countdown", extra=self.dictLogger)

            with self.hmi_lock:
                self.episode_count += 1  # valid round increments
                self.episode_done = (
                    True  # TODO delay episode_done to make main thread keep running
                )
                self.episode_end = True
                self.get_truck_status_start = False
            # move clean up under mutex to avoid competetion.
            self.get_truck_status_motpow_t = []
            with self.captureQ_lock:
                while not self.motionpowerQueue.empty():
                    self.motionpowerQueue.get()

            # unlock remote_get_handler
            evt_remote_get.set()
            evt_remote_flash.set()
            logger_countdown.info(
                f"Episode done! free remote_flash and remote_get!",
                extra=self.dictLogger,
            )
            if self.cloud is False:
                self.vel_hist_dQ.clear()
            # raise Exception("reset capture to stop")
        logger_countdown.info(f"Coutndown dies!!!", extra=self.dictLogger)

    def kvaser_get_truck_status(
        self,
        evt_epi_done: threading.Event,
        evt_remote_get: threading.Event,
        evt_remote_flash: threading.Event,
    ):
        """
        This function is used to get the truck status
        from the onboard udp socket server of CAN capture module Kvaser
        evt_remote_get is not used in this function for kvaser
        just to keep the uniform interface with remote_get_truck_status
        """

        th_exit = False
        logger_kvaser_get = self.logger.getChild("kvaser_get")
        logger_kvaser_get.propagate = True

        s = socket.socket(socket.AF_INET, socket.SOCK_DGRAM)
        socket.socket.settimeout(s, None)
        s.bind((self.get_truck_status_myHost, self.get_truck_status_myPort))
        # s.listen(5)
        logger_kvaser_get.info(f"Socket Initialization Done!", extra=self.dictLogger)

        self.vel_hist_dQ = deque(maxlen=20)  # accumulate 1s of velocity values
        # vel_cycle_dQ = deque(maxlen=30)  # accumulate 1.5s (one cycle) of velocity values
        vel_cycle_dQ = deque(
            maxlen=self.observation_len
        )  # accumulate 1.5s (one cycle) of velocity values

        while not th_exit:  # th_exit is local; program_exit is global
            with self.hmi_lock:  # wait for tester to kick off or to exit
                if self.program_exit == True:  # if program_exit is True, exit thread
                    logger_kvaser_get.info(
                        "%s",
                        "Capture thread exit due to processing request!!!",
                        extra=self.dictLogger,
                    )
                    th_exit = True
                    continue
            candata, addr = s.recvfrom(2048)
            # self.logger.info('Data received!!!', extra=self.dictLogger)
            pop_data = json.loads(candata)
            data_type = type(pop_data)
            # self.logc.info(f"Data type is {data_type}", extra=self.dictLogger)
            if not isinstance(pop_data, dict):
                logger_kvaser_get.critical(
                    f"udp sending wrong data type!", extra=self.dictLogger
                )
                raise TypeError("udp sending wrong data type!")

            for key, value in pop_data.items():
                if key == "status":  # state machine chores
                    # print(candata)
                    if value == "begin":
                        self.get_truck_status_start = True
                        logger_kvaser_get.info(
                            "%s", "Episode will start!!!", extra=self.dictLogger
                        )
                        th_exit = False
                        # ts_epi_start = time.time()

                        with self.captureQ_lock:
                            while not self.motionpowerQueue.empty():
                                self.motionpowerQueue.get()
                        self.vel_hist_dQ.clear()
                        with self.hmi_lock:
                            self.episode_done = False
                            self.episode_end = False
                    elif value == "end_valid":
                        # DONE for valid end wait for another 2 queue objects (3 seconds) to get the last reward!
                        # cannot sleep the thread since data capturing in the same thread, use signal alarm instead
                        self.get_truck_status_start = (
                            True  # do not stopping data capture immediately
                        )

                        # set flag for countdown thread
                        evt_epi_done.set()
                        logger_kvaser_get.info(f"Episode end starts countdown!")
                        with self.hmi_lock:
                            # self.episode_count += 1  # valid round increments self.epi_countdown = False
                            self.episode_done = False  # TODO delay episode_done to make main thread keep running
                            self.episode_end = False
                    elif value == "end_invalid":
                        self.get_truck_status_start = False
                        logger_kvaser_get.info(
                            f"Episode is interrupted!!!", extra=self.dictLogger
                        )
                        self.get_truck_status_motpow_t = []
                        self.vel_hist_dQ.clear()
                        # motionpowerQueue.queue.clear()
                        # self.logc.info(
                        #     f"Episode motionpowerQueue has {motionpowerQueue.qsize()} states remaining",
                        #     extra=self.dictLogger,
                        # )
                        with self.captureQ_lock:
                            while not self.motionpowerQueue.empty():
                                self.motionpowerQueue.get()
                        # self.logc.info(
                        #     f"Episode motionpowerQueue gets cleared!", extra=self.dictLogger
                        # )
                        th_exit = False
                        with self.hmi_lock:
                            self.episode_done = False
                            self.episode_end = True
                            self.episode_count += 1  # invalid round increments
                    elif value == "exit":
                        self.get_truck_status_start = False
                        self.get_truck_status_motpow_t = []
                        self.vel_hist_dQ.clear()
                        with self.captureQ_lock:
                            while not self.motionpowerQueue.empty():
                                self.motionpowerQueue.get()
                        # self.logc.info("%s", "Program will exit!!!", extra=self.dictLogger)
                        th_exit = True
                        # for program exit, need to set episode states
                        # final change to inform main thread
                        with self.hmi_lock:
                            self.episode_done = False
                            self.episode_end = True
                            self.program_exit = True
                            self.episode_count += 1
                        evt_epi_done.set()
                        break
                        # time.sleep(0.1)
                elif key == "data":
                    # self.logger.info('Data received before Capture starting!!!', extra=self.dictLogger)
                    # self.logger.info(f'ts:{value["timestamp"]}vel:{value["velocity"]}ped:{value["pedal"]}', extra=self.dictLogger)
                    # DONE add logic for episode valid and invalid
                    try:
                        if self.get_truck_status_start:  # starts episode

                            velocity = float(value["velocity"])
                            pedal = float(value["pedal"])
                            brake = float(value["brake_pressure"])
                            current = float(value["A"])
                            voltage = float(value["V"])

                            motion_power = [
                                velocity,
                                pedal,
                                brake,
                                current,
                                voltage,
                            ]  # 3 +2 : im 5

                            self.get_truck_status_motpow_t.append(
                                motion_power
                            )  # obs_reward [speed, pedal, brake, current, voltage]
                            self.vel_hist_dQ.append(velocity)
                            vel_cycle_dQ.append(velocity)

                            if (
                                len(self.get_truck_status_motpow_t)
                                >= self.observation_len
                            ):
                                if len(vel_cycle_dQ) != vel_cycle_dQ.maxlen:
                                    self.logc.warning(  # the recent 1.5s average velocity
                                        f"cycle deque is inconsistent!",
                                        extra=self.dictLogger,
                                    )

                                vel_aver = sum(vel_cycle_dQ) / vel_cycle_dQ.maxlen
                                vel_min = min(vel_cycle_dQ)
                                vel_max = max(vel_cycle_dQ)

                                # 0~20km/h; 7~30km/h; 10~40km/h; 20~50km/h; ...
                                # average concept
                                # 10; 18; 25; 35; 45; 55; 65; 75; 85; 95; 105
                                #   13; 18; 22; 27; 32; 37; 42; 47; 52; 57; 62;
                                # here upper bound rule adopted
                                if vel_max < 20:
                                    self.vcu_calib_table_row_start = 0
                                elif vel_max < 30:
                                    self.vcu_calib_table_row_start = 1
                                elif vel_max < 120:
                                    self.vcu_calib_table_row_start = (
                                        math.floor((vel_max - 30) / 10) + 2
                                    )
                                else:
                                    logger_kvaser_get.warning(
                                        f"cycle higher than 120km/h!",
                                        extra=self.dictLogger,
                                    )
                                    self.vcu_calib_table_row_start = 16
                                # get the row of the table

                                logger_kvaser_get.info(
                                    f"Cycle velocity: Aver{vel_aver:.2f},Min{vel_min:.2f},Max{vel_max:.2f},StartIndex{self.vcu_calib_table_row_start}!",
                                    extra=self.dictLogger,
                                )
                                # self.logd.info(
                                #     f"Producer Queue has {motionpowerQueue.qsize()}!", extra=self.dictLogger,
                                # )

                                with self.captureQ_lock:
                                    self.motionpowerQueue.put(
                                        self.get_truck_status_motpow_t
                                    )
                                self.get_truck_status_motpow_t = []
                    except Exception as X:
                        logger_kvaser_get.info(
                            X,  # f"Valid episode, Reset data capturing to stop after 3 seconds!",
                            extra=self.dictLogger,
                        )
                        break
                else:
                    logger_kvaser_get.warning(
                        f"udp sending message with key: {key}; value: {value}!!!"
                    )

                    break

        logger_kvaser_get.info(f"get_truck_status dies!!!", extra=self.dictLogger)

        s.close()

    # this is the calibration table consumer for flashing
    # @eye
    def kvaser_flash_vcu(self, evt_remote_flash: threading.Event):

        flash_count = 0
        th_exit = False

        logger_flash = self.logger.getChild("kvaser_flash")
        logger_flash.propagate = True

        logger_flash.info(f"Initialization Done!", extra=self.dictLogger)
        while not th_exit:
            # time.sleep(0.1)
            with self.hmi_lock:
                table_start = self.vcu_calib_table_row_start
                epi_cnt = self.episode_count
                step_count = self.step_count
                if self.program_exit:
                    th_exit = True
                    continue
            try:
                # print("1 tablequeue size: {}".format(tablequeue.qsize()))
                with self.tableQ_lock:
                    table = self.tableQueue.get(
                        block=False, timeout=1
                    )  # default block = True
                    # print("2 tablequeue size: {}".format(tablequeue.qsize()))
            except queue.Empty:
                pass
            else:

                vcu_calib_table_reduced = tf.reshape(
                    table,
                    [
                        self.vcu_calib_table_row_reduced,
                        self.vcu_calib_table_col,
                    ],
                )

                # get change budget : % of initial table
                vcu_calib_table_reduced = vcu_calib_table_reduced * self.action_budget

                # dynamically change table row start index
                vcu_calib_table0_reduced = self.vcu_calib_table0.to_numpy()[
                    table_start : self.vcu_calib_table_row_reduced + table_start,
                    :,
                ]
                vcu_calib_table_min_reduced = (
                    vcu_calib_table0_reduced - self.action_budget
                )
                vcu_calib_table_max_reduced = 1.0 * vcu_calib_table0_reduced

                vcu_calib_table_reduced = tf.clip_by_value(
                    vcu_calib_table_reduced + vcu_calib_table0_reduced,
                    clip_value_min=vcu_calib_table_min_reduced,
                    clip_value_max=vcu_calib_table_max_reduced,
                )

                # create updated complete pedal map, only update the first few rows
                # vcu_calib_table1 keeps changing as the cache of the changing pedal map
                self.vcu_calib_table1.iloc[
                    table_start : self.vcu_calib_table_row_reduced + table_start
                ] = vcu_calib_table_reduced.numpy()

                if args.record_table:
                    curr_table_store_path = self.tableroot.joinpath(
                        "instant_table_ddpg-vb-"
                        + datetime.now().strftime("%y-%m-%d-%h-%m-%s-")
                        + "e-"
                        + str(epi_cnt)
                        + "-"
                        + str(step_count)
                        + ".csv"
                    )
                    with open(curr_table_store_path, "wb") as f:
                        self.vcu_calib_table1.to_csv(curr_table_store_path)
                        # np.save(last_table_store_path, vcu_calib_table1)
                    logger_flash.info(
                        f"E{epi_cnt} done with record instant table: {step_count}",
                        extra=self.dictLogger,
                    )

                logger_flash.info(f"flash starts", extra=self.dictLogger)
                returncode = kvaser_send_float_array(
                    self.vcu_calib_table1, sw_diff=True
                )
                # time.sleep(1.0)

                if returncode != 0:
                    logger_flash.error(
                        f"kvaser_send_float_array failed: {returncode}",
                        extra=self.dictLogger,
                    )
                else:
                    logger_flash.info(
                        f"flash done, count:{flash_count}", extra=self.dictLogger
                    )
                    flash_count += 1
                # watch(flash_count)

        logger_flash.info(f"Save the last table!!!!", extra=self.dictLogger)
        last_table_store_path = (
            self.dataroot.joinpath(  #  there's no slash in the end of the string
                "last_table_ddpg-"
                + datetime.now().strftime("%y-%m-%d-%H-%M-%S")
                + ".csv"
            )
        )
        with open(last_table_store_path, "wb") as f:
            self.vcu_calib_table1.to_csv(last_table_store_path)
        logger_flash.info(f"flash_vcu dies!!!", extra=self.dictLogger)

    def remote_get_handler(
        self, evt_remote_get: threading.Event, evt_remote_flash: threading.Event
    ):

        th_exit = False
        logger_remote_get = self.logger.getChild("remote_get")
        logger_remote_get.propagate = True

        while not th_exit:
            with self.hmi_lock:
                if self.program_exit:
                    th_exit = self.program_exit
                    continue
                episode_end = self.episode_end
            if episode_end is True:
                logger_remote_get.info(
                    f"Episode ends and wait for evt_remote_get!",
                    extra=self.dictLogger,
                )
                evt_remote_get.clear()
                # continue

            logger_remote_get.info(
                f"wait for remote get trigger", extra=self.dictLogger
            )
            evt_remote_get.wait()

            # after long wait, need to refresh state machine
            with self.hmi_lock:
                th_exit = self.program_exit
                episode_end = self.episode_end

            if episode_end is True:
                logger_remote_get.info(
                    f"Episode ends after evt_remote_get without get_signals!",
                    extra=self.dictLogger,
                )
                evt_remote_get.clear()
                continue

            # if episode is done, sleep for the extension time
            # cancel wait as soon as waking up
            timeout = self.truck.CloudUnitNumber + 3
            logger_remote_get.info(
                f"Wake up to fetch remote data, duration={self.truck.CloudUnitNumber}s timeout={timeout}s",
                extra=self.dictLogger,
            )
            with self.remoteClient_lock:
                (signal_success, remotecan_data,) = self.remotecan_client.get_signals(
                    duration=self.truck.CloudUnitNumber, timeout=timeout
                )  # timeout is 1 second longer than duration
                if signal_success != 0:  # in case of failure, ping server
                    logger_remote_get.warning(
                        f"RemoteCAN failure! return state={signal_success}s, return_code={remotecan_data}",
                        extra=self.dictLogger,
                    )
                    # ping test
                    try:
                        response_ping = subprocess.check_output("ping -c 1 " + self.can_server.Url, shell=True)
                    except subprocess.CalledProcessError as e:
                        logger_remote_get.info(
                            f"{self.can_server.Url} is down, responds: {response_ping}"
                            f"return code: {e.returncode}, output: {e.output}!", extra=self.dictLogger
                        )
                    logger_remote_get.info(
                        f"{self.can_server.Url} is up, responds: {response_ping}!", extra=self.dictLogger
                    )

                    # telnet test
                    try:
                        response_telnet = subprocess.check_output(f"timeout 1 telnet {self.can_server.Url} {self.can_server.Port}", shell=True)
                        logger_remote_get.info(
                            f"Telnet {self.can_server.Url} responds: {response_telnet}!", extra=self.dictLogger
                        )
                    except subprocess.CalledProcessError as e:
                        logger_remote_get.info(
                            f"telnet {self.can_server.Url} return code: {e.returncode}, output: {e.output}!", extra=self.dictLogger
                        )
                    except subprocess.TimeoutExpired as e:
                        logger_remote_get.info(
                            f"telnet {self.can_server.Url} timeout"
                            f"cmd: {e.cmd}, output: {e.output}, timeout: {e.timeout}!", extra=self.dictLogger
                        )



            if not isinstance(remotecan_data, dict):
                logger_remote_get.critical(
                    f"udp sending wrong data type!",
                    extra=self.dictLogger,
                )
                raise TypeError("udp sending wrong data type!")
            else:
                logger_remote_get.info(
                    f"Get remote data, signal_success={signal_success}!",
                    extra=self.dictLogger,
                )

            try:
                if signal_success == 0:

                    with self.hmi_lock:
                        th_exit = self.program_exit
                        episode_end = self.episode_end
                    if episode_end is True:
                        logger_remote_get.info(
                            f"Episode ends, not waiting for evt_remote_flash and continue!",
                            extra=self.dictLogger,
                        )
                        evt_remote_get.clear()
                        continue

                    try:
                        signal_freq = self.truck.CloudSignalFrequency
                        gear_freq = self.truck.CloudGearFrequency
                        unit_duration = self.truck.CloudUnitDuration
                        unit_ob_num = unit_duration * signal_freq
                        unit_gear_num = unit_duration * gear_freq
                        unit_num = self.truck.CloudUnitNumber
                        for key, value in remotecan_data.items():
                            if key == "result":
                                logger_remote_get.info(
                                    "convert observation state to array.",
                                    extra=self.dictLogger,
                                )
                                # timestamp processing
                                timestamps = []
                                separators = "--T::."  # adaption separators of the raw intest string
                                start_century = "20"
                                for ts in value["timestamps"]:
                                    # create standard iso string datetime format
                                    ts_substrings = [
                                        ts[i : i + 2] for i in range(0, len(ts), 2)
                                    ]
                                    ts_iso = start_century
                                    for i, sep in enumerate(separators):
                                        ts_iso = ts_iso + ts_substrings[i] + sep
                                    ts_iso = ts_iso + ts_substrings[-1]
                                    timestamps.append(ts_iso)
                                timestamps_units = (
                                    np.array(timestamps).astype("datetime64[ms]")
                                    - np.timedelta64(8, "h")
                                ).astype(  # convert to UTC+8
                                    "int"
                                )  # convert to int
                                if len(timestamps_units) != unit_num:
                                    raise ValueError(
                                        f"timestamps_units length is {len(timestamps_units)}, not {unit_num}"
                                    )
                                # upsample gears from 2Hz to 50Hz
                                timestamps_seconds = list(timestamps_units)  # in ms
                                sampling_interval = 1.0 / signal_freq * 1000  # in ms
                                timestamps = [
                                    i + j * sampling_interval
                                    for i in timestamps_seconds
                                    for j in np.arange(unit_ob_num)
                                ]
                                timestamps = np.array(timestamps).reshape(
                                    (self.truck.CloudUnitNumber, -1)
                                )
                                current = ragged_nparray_list_interp(
                                    value["list_current_1s"],
                                    ob_num=unit_ob_num,
                                )
                                voltage = ragged_nparray_list_interp(
                                    value["list_voltage_1s"],
                                    ob_num=unit_ob_num,
                                )
                                thrust = ragged_nparray_list_interp(
                                    value["list_pedal_1s"],
                                    ob_num=unit_ob_num,
                                )
                                brake = ragged_nparray_list_interp(
                                    value["list_brake_pressure_1s"],
                                    ob_num=unit_ob_num,
                                )
                                velocity = ragged_nparray_list_interp(
                                    value["list_speed_1s"],
                                    ob_num=unit_ob_num,
                                )
                                gears = ragged_nparray_list_interp(
                                    value["list_gears"],
                                    ob_num=unit_gear_num,
                                )
                                # upsample gears from 2Hz to 50Hz
                                gears = np.repeat(
                                    gears,
                                    (signal_freq // gear_freq),
                                    axis=1,
                                )

                                motion_power = np.c_[
                                    timestamps.reshape(-1, 1),
                                    velocity.reshape(-1, 1),
                                    thrust.reshape(-1, 1),
                                    brake.reshape(-1, 1),
                                    gears.reshape(-1, 1),
                                    current.reshape(-1, 1),
                                    voltage.reshape(-1, 1),
                                ]  # 1 + 3 + 1 + 2  : im 7

                                # 0~20km/h; 7~30km/h; 10~40km/h; 20~50km/h; ...
                                # average concept
                                # 10; 18; 25; 35; 45; 55; 65; 75; 85; 95; 105
                                #   13; 18; 22; 27; 32; 37; 42; 47; 52; 57; 62;
                                # here upper bound rule adopted
                                vel_max = np.amax(velocity)
                                if vel_max < 20:
                                    self.vcu_calib_table_row_start = 0
                                elif vel_max < 30:
                                    self.vcu_calib_table_row_start = 1
                                elif vel_max < 120:
                                    self.vcu_calib_table_row_start = (
                                        math.floor((vel_max - 30) / 10) + 2
                                    )
                                else:
                                    logger_remote_get.warning(
                                        f"cycle higher than 120km/h!",
                                        extra=self.dictLogger,
                                    )
                                    self.vcu_calib_table_row_start = 16

                                logger_remote_get.info(
                                    f"Cycle velocity: Aver{np.mean(velocity):.2f},Min{np.amin(velocity):.2f},Max{np.amax(velocity):.2f},StartIndex{self.vcu_calib_table_row_start}!",
                                    extra=self.dictLogger,
                                )

                                with self.captureQ_lock:
                                    self.motionpowerQueue.put(motion_power)

                                logger_remote_get.info(
                                    f"Get one record, wait for remote_flash!!!",
                                    extra=self.dictLogger,
                                )
                                # as long as one observation is received, always waiting for flash
                                evt_remote_flash.wait()
                                logger_remote_get.info(
                                    f"evt_remote_flash wakes up, reset inner lock, restart remote_get!!!",
                                    extra=self.dictLogger,
                                )
                                evt_remote_flash.clear()
                            else:
                                # self.logger.info(
                                #     f"show status: {key}:{value}",
                                #     extra=self.dictLogger,
                                # )
                                pass
                    except Exception as X:
                        logger_remote_get.error(
                            f"Observation Corrupt! Status exception {X}",
                            extra=self.dictLogger,
                        )
                else:
                    logger_remote_get.error(
                        f"get_signals failed: {remotecan_data}",
                        extra=self.dictLogger,
                    )

            except Exception as X:
                logger_remote_get.info(
                    f"Break due to Exception: {X}",
                    extra=self.dictLogger,
                )

            evt_remote_get.clear()

        logger_remote_get.info(f"thr_remoteget dies!!!!!", extra=self.dictLogger)

    def remote_webhmi_state_machine(
        self,
        evt_epi_done: threading.Event,
        evt_remote_get: threading.Event,
        evt_remote_flash: threading.Event,
    ):
        """
        This function is used to get the truck status
        from remote can module
        """
        logger_webhmi_sm = self.logger.getChild("webhmi_sm")
        logger_webhmi_sm.propagate = True
        th_exit = False
        rocket_consumer = PullConsumer("CID_EPI_ROCKET")
        rocket_consumer.set_namesrv_addr(
            self.trip_server.Url + ":" + self.trip_server.Port
        )
        rocket_consumer.start()

        logger_webhmi_sm.info(
            f"Start RocketMQ client on {self.trip_server.Url}!",
            extra=self.dictLogger,
        )

        msg_topic =  self.driver + "_" + self.truck.VIN

        broker_msgs = rocket_consumer.pull(msg_topic)
        logger_webhmi_sm.info(
            f"Pull {len(list(broker_msgs))} history messages of {msg_topic}!",
            extra=self.dictLogger,
        )
        all(broker_msgs)  # exhaust history messages

        # send ready signal to trip server
        self.rmq_producer.start()
        try:
            ret = self.rmq_producer.send_sync(self.rmq_message_ready)
        except Exception as e:
            logger_webhmi_sm.error(
                f"send_sync failed: {e}",
                extra=self.dictLogger,
            )
            return
        logger_webhmi_sm.info(
            f"Sending ready signal to trip server:"
            f"status={ret.status};"
            f"msg-id={ret.msg_id};"
            f"offset={ret.offset}.",
            extra=self.dictLogger,
        )
        with self.hmi_lock:
            self.program_start = True

        logger_webhmi_sm.info(
            f"RocketMQ client Initialization Done!", extra=self.dictLogger
        )

        while not th_exit:  # th_exit is local; program_exit is global
            with self.hmi_lock:  # wait for tester to kick off or to exit
                if self.program_exit == True:  # if program_exit is True, exit thread
                    logger_webhmi_sm.info(
                        "%s",
                        "Capture thread exit due to processing request!!!",
                        extra=self.dictLogger,
                    )
                    th_exit = True
                    continue
            msgs = rocket_consumer.pull(msg_topic)
            for msg in msgs:
                msg_body = json.loads(msg.body)
                if not isinstance(msg_body, dict):
                    logger_webhmi_sm.critical(
                        f"rocketmq server sending wrong data type!",
                        extra=self.dictLogger,
                    )
                    raise TypeError("rocketmq server sending wrong data type!")
                logger_webhmi_sm.info(f"Get message {msg_body}!", extra=self.dictLogger)
                if msg_body["vin"] != self.truck.VIN:
                    continue
                if msg_body["code"] == 5:  # "config/start testing"
                    logger_webhmi_sm.info(
                        f"Restart/Reconfigure message VIN: {msg_body['vin']}; driver {msg_body['name']}!",
                        extra=self.dictLogger,
                    )

                    # send ready signal to trip server
                    ret = self.rmq_producer.send_sync(self.rmq_message_ready)
                    logger_webhmi_sm.info(
                        f"Sending ready signal to trip server:"
                        f"status={ret.status};"
                        f"msg-id={ret.msg_id};"
                        f"offset={ret.offset}.",
                        extra=self.dictLogger,
                    )

                    with self.hmi_lock:
                        self.program_start = True
                elif msg_body["code"] == 1:  # start

                    self.get_truck_status_start = True
                    logger_webhmi_sm.info(
                        "%s", "Episode will start!!!", extra=self.dictLogger
                    )
                    th_exit = False
                    # ts_epi_start = time.time()
                    evt_remote_get.clear()
                    evt_remote_flash.clear()
                    logger_webhmi_sm.info(
                        f"Episode start! clear remote_flash and remote_get!",
                        extra=self.dictLogger,
                    )

                    with self.captureQ_lock:
                        while not self.motionpowerQueue.empty():
                            self.motionpowerQueue.get()
                    with self.hmi_lock:
                        self.episode_done = False
                        self.episode_end = False
                elif msg_body["code"] == 2:  # valid stop

                    # DONE for valid end wait for another 2 queue objects (3 seconds) to get the last reward!
                    # cannot sleep the thread since data capturing in the same thread, use signal alarm instead

                    logger_webhmi_sm.info("End Valid!!!!!!", extra=self.dictLogger)
                    self.get_truck_status_start = (
                        True  # do not stopping data capture immediately
                    )

                    # set flag for countdown thread
                    evt_epi_done.set()
                    logger_webhmi_sm.info(f"Episode end starts countdown!")
                    with self.hmi_lock:
                        # self.episode_count += 1  # valid round increments self.epi_countdown = False
                        self.episode_done = False  # TODO delay episode_done to make main thread keep running
                        self.episode_end = False
                elif msg_body["code"] == 3:  # invalid stop
                    self.get_truck_status_start = False
                    logger_webhmi_sm.info(
                        f"Episode is interrupted!!!", extra=self.dictLogger
                    )
                    self.get_truck_status_motpow_t = []
                    # motionpowerQueue.queue.clear()
                    # self.logc.info(
                    #     f"Episode motionpowerQueue has {motionpowerQueue.qsize()} states remaining",
                    #     extra=self.dictLogger,
                    # )
                    with self.captureQ_lock:
                        while not self.motionpowerQueue.empty():
                            self.motionpowerQueue.get()
                    # self.logc.info(
                    #     f"Episode motionpowerQueue gets cleared!", extra=self.dictLogger
                    # )
                    th_exit = False

                    # remote_get_handler exit
                    evt_remote_get.set()
                    evt_remote_flash.set()
                    logger_webhmi_sm.info(
                        f"end_invalid! free remote_flash and remote_get!",
                        extra=self.dictLogger,
                    )

                    with self.hmi_lock:
                        self.episode_done = False
                        self.episode_end = True
                        self.episode_count += 1  # invalid round increments
                elif msg_body["code"] == 4:  # "exit"
                    self.get_truck_status_start = False
                    self.get_truck_status_motpow_t = []

                    evt_remote_get.set()
                    evt_remote_flash.set()
                    logger_webhmi_sm.info(
                        f"Program exit!!!! free remote_flash and remote_get!",
                        extra=self.dictLogger,
                    )

                    with self.captureQ_lock:
                        while not self.motionpowerQueue.empty():
                            self.motionpowerQueue.get()
                    # self.logc.info("%s", "Program will exit!!!", extra=self.dictLogger)
                    th_exit = True
                    # for program exit, need to set episode states
                    # final change to inform main thread
                    with self.hmi_lock:
                        self.episode_done = False
                        self.episode_end = True
                        self.program_exit = True
                        self.episode_count += 1
                    evt_epi_done.set()
                    break
                    # time.sleep(0.1)
<<<<<<< HEAD
=======
                elif msg_body["code"] == 5:  # "config/start"
                    logger_webhmi_sm.info(
                        f"Start/Configuration message VIN: {msg_body['vin']}; driver {msg_body['name']}!",
                        extra=self.dictLogger,
                    )
>>>>>>> 2c37b09f
                else:
                    logger_webhmi_sm.warning(
                        f"Unknown message {msg_body}!", extra=self.dictLogger
                    )

            time.sleep(0.05)  # sleep for 50ms to update state machine
            if self.get_truck_status_start:
                evt_remote_get.set()

        rocket_consumer.shutdown()
        logger_webhmi_sm.info(f"get_truck_status dies!!!", extra=self.dictLogger)

    def remote_hmi_state_machine(
        self,
        evt_epi_done: threading.Event,
        evt_remote_get: threading.Event,
        evt_remote_flash: threading.Event,
    ):
        """
        This function is used to get the truck status
        from remote can module
        """

        th_exit = False

        logger_hmi_sm = self.logger.getChild("hmi_sm")
        logger_hmi_sm.propagate = True
        #  Get the HMI control command from UDP, but not the data from KvaserCAN
        s = socket.socket(socket.AF_INET, socket.SOCK_DGRAM)
        socket.socket.settimeout(s, None)
        s.bind((self.get_truck_status_myHost, self.get_truck_status_myPort))
        # s.listen(5)
        logger_hmi_sm.info(f"Socket Initialization Done!", extra=self.dictLogger)

        while not th_exit:  # th_exit is local; program_exit is global
            with self.hmi_lock:  # wait for tester to kick off or to exit
                if self.program_exit == True:  # if program_exit is True, exit thread
                    logger_hmi_sm.info(
                        "%s",
                        "Capture thread exit due to processing request!!!",
                        extra=self.dictLogger,
                    )
                    th_exit = True
                    continue
            candata, addr = s.recvfrom(2048)
            # self.logger.info('Data received!!!', extra=self.dictLogger)
            pop_data = json.loads(candata)
            data_type = type(pop_data)
            # self.logc.info(f"Data type is {data_type}", extra=self.dictLogger)
            if not isinstance(pop_data, dict):
                logger_hmi_sm.critical(
                    f"udp sending wrong data type!", extra=self.dictLogger
                )
                raise TypeError("udp sending wrong data type!")

            for key, value in pop_data.items():
                if key == "status":  # state machine chores
                    # print(candata)
                    # self.logc.info(
                    #     f"Status data: key={key},value={value}!!!!!!", extra=self.dictLogger
                    # )
                    if value == "begin":
                        self.get_truck_status_start = True
                        logger_hmi_sm.info(
                            "%s", "Episode will start!!!", extra=self.dictLogger
                        )
                        th_exit = False
                        # ts_epi_start = time.time()
                        evt_remote_get.clear()
                        evt_remote_flash.clear()
                        logger_hmi_sm.info(
                            f"Episode start! clear remote_flash and remote_get!",
                            extra=self.dictLogger,
                        )

                        with self.captureQ_lock:
                            while not self.motionpowerQueue.empty():
                                self.motionpowerQueue.get()
                        with self.hmi_lock:
                            self.episode_done = False
                            self.episode_end = False
                    elif value == "end_valid":
                        # DONE for valid end wait for another 2 queue objects (3 seconds) to get the last reward!
                        # cannot sleep the thread since data capturing in the same thread, use signal alarm instead

                        logger_hmi_sm.info("End Valid!!!!!!", extra=self.dictLogger)
                        self.get_truck_status_start = (
                            True  # do not stopping data capture immediately
                        )

                        # set flag for countdown thread
                        evt_epi_done.set()
                        logger_hmi_sm.info(f"Episode end starts countdown!")
                        with self.hmi_lock:
                            # self.episode_count += 1  # valid round increments self.epi_countdown = False
                            self.episode_done = False  # TODO delay episode_done to make main thread keep running
                            self.episode_end = False
                    elif value == "end_invalid":
                        self.get_truck_status_start = False
                        logger_hmi_sm.info(
                            f"Episode is interrupted!!!", extra=self.dictLogger
                        )
                        self.get_truck_status_motpow_t = []
                        # motionpowerQueue.queue.clear()
                        # self.logc.info(
                        #     f"Episode motionpowerQueue has {motionpowerQueue.qsize()} states remaining",
                        #     extra=self.dictLogger,
                        # )
                        with self.captureQ_lock:
                            while not self.motionpowerQueue.empty():
                                self.motionpowerQueue.get()
                        # self.logc.info(
                        #     f"Episode motionpowerQueue gets cleared!", extra=self.dictLogger
                        # )
                        th_exit = False

                        # remote_get_handler exit
                        evt_remote_get.set()
                        evt_remote_flash.set()
                        logger_hmi_sm.info(
                            f"end_invalid! free remote_flash and remote_get!",
                            extra=self.dictLogger,
                        )

                        with self.hmi_lock:
                            self.episode_done = False
                            self.episode_end = True
                            self.episode_count += 1  # invalid round increments
                    elif value == "exit":
                        self.get_truck_status_start = False
                        self.get_truck_status_motpow_t = []

                        evt_remote_get.set()
                        evt_remote_flash.set()
                        logger_hmi_sm.info(
                            f"Program exit!!!! free remote_flash and remote_get!",
                            extra=self.dictLogger,
                        )

                        with self.captureQ_lock:
                            while not self.motionpowerQueue.empty():
                                self.motionpowerQueue.get()
                        # self.logc.info("%s", "Program will exit!!!", extra=self.dictLogger)
                        th_exit = True
                        # for program exit, need to set episode states
                        # final change to inform main thread
                        with self.hmi_lock:
                            self.episode_done = False
                            self.episode_end = True
                            self.program_exit = True
                            self.episode_count += 1
                        evt_epi_done.set()
                        break
                        # time.sleep(0.1)
                elif key == "data":
                    #  instead of get kvasercan, we get remotecan data here!
                    if self.get_truck_status_start:  # starts episode
                        # set flag for remote_get thread
                        evt_remote_get.set()
                        # self.logc.info(f"Kick off remoteget!!")
                else:
                    logger_hmi_sm.warning(
                        f"udp sending message with key: {key}; value: {value}!!!"
                    )

                    break

        s.close()
        logger_hmi_sm.info(f"get_truck_status dies!!!", extra=self.dictLogger)

    def remote_flash_vcu(self, evt_remote_flash: threading.Event):
        """
        trigger 1: tableQueue is not empty
        trigger 2: remote client is available as signaled by the remote_get thread
        """
        flash_count = 0
        th_exit = False

        logger_flash = self.logger.getChild("flash")
        logger_flash.propagate = True
        logger_flash.info(f"Initialization Done!", extra=self.dictLogger)
        while not th_exit:
            # time.sleep(0.1)
            with self.hmi_lock:
                table_start = self.vcu_calib_table_row_start
                epi_cnt = self.episode_count
                step_count = self.step_count
                if self.program_exit:
                    th_exit = True
                    continue

            # self.logc.info(f"Wait for table!", extra=self.dictLogger)
            try:
                # print("1 tablequeue size: {}".format(tablequeue.qsize()))
                with self.tableQ_lock:
                    table = self.tableQueue.get(
                        block=False, timeout=1
                    )  # default block = True
                    # print("2 tablequeue size: {}".format(tablequeue.qsize()))

                with self.hmi_lock:
                    th_exit = self.program_exit
                    episode_end = self.episode_end

                if episode_end is True:
                    evt_remote_flash.set()  # triggered flash by remote_get thread, need to reset remote_get waiting evt
                    logger_flash.info(
                        f"Episode ends, skipping remote_flash and continue!",
                        extra=self.dictLogger,
                    )
                    continue
            except queue.Empty:
                pass
            else:
                vcu_calib_table_reduced = tf.reshape(
                    table,
                    [
                        self.vcu_calib_table_row_reduced,
                        self.vcu_calib_table_col,
                    ],
                )

                # get change budget : % of initial table
                vcu_calib_table_reduced = vcu_calib_table_reduced * self.action_budget

                # dynamically change table row start index
                vcu_calib_table0_reduced = self.vcu_calib_table0.to_numpy()[
                    table_start : self.vcu_calib_table_row_reduced + table_start,
                    :,
                ]
                vcu_calib_table_min_reduced = (
                    vcu_calib_table0_reduced - self.action_budget
                )
                vcu_calib_table_max_reduced = 1.0 * vcu_calib_table0_reduced

                vcu_calib_table_reduced = tf.clip_by_value(
                    vcu_calib_table_reduced + vcu_calib_table0_reduced,
                    clip_value_min=vcu_calib_table_min_reduced,
                    clip_value_max=vcu_calib_table_max_reduced,
                )

                # create updated complete pedal map, only update the first few rows
                # vcu_calib_table1 keeps changing as the cache of the changing pedal map
                self.vcu_calib_table1.iloc[
                    table_start : self.vcu_calib_table_row_reduced + table_start
                ] = vcu_calib_table_reduced.numpy()

                if args.record_table:
                    curr_table_store_path = self.tableroot.joinpath(
                        "instant_table_ddpg-vb-"
                        + datetime.now().strftime("%y-%m-%d-%h-%m-%s-")
                        + "e-"
                        + str(epi_cnt)
                        + "-"
                        + str(step_count)
                        + ".csv"
                    )
                    with open(curr_table_store_path, "wb") as f:
                        self.vcu_calib_table1.to_csv(curr_table_store_path)
                        # np.save(last_table_store_path, vcu_calib_table1)
                    # self.logd.info(
                    #     f"E{epi_cnt} done with record instant table: {step_count}",
                    #     extra=self.dictLogger,
                    # )

                # with self.hmi_lock:
                #     th_exit = self.program_exit
                #     episode_end = self.episode_end
                #
                # if episode_end is True:
                #     evt_remote_flash.set()  # triggered flash by remote_get thread, need to reset remote_get waiting evt
                #     self.logc.info(
                #         f"Episode ends, skipping remote_flash and continue!",
                #         extra=self.dictLogger,
                #     )
                #     continue

                # empirically, 1s is enough for 1 row, 4 rows need 5 seconds
                timeout = self.vcu_calib_table_row_reduced + 3
                logger_flash.info(
                    f"flash starts, timeout={timeout}s", extra=self.dictLogger
                )
                # lock doesn't control the logic explictitly
                # competetion is not desired
                with self.remoteClient_lock:
                    returncode, ret_str = self.remotecan_client.send_torque_map(
                        pedalmap=self.vcu_calib_table1.iloc[
                            table_start : self.vcu_calib_table_row_reduced + table_start
                        ],
                        swap=False,
                        timeout=timeout,
                    )
                # time.sleep(1.0)

                if returncode != 0:
                    logger_flash.error(
                        f"send_torque_map failed and retry: {returncode}, ret_str: {ret_str}",
                        extra=self.dictLogger,
                    )
                    # ping test
                    try:
                        response_ping = subprocess.check_output("ping -c 1 " + self.can_server.Url, shell=True)
                    except subprocess.CalledProcessError as e:
                        logger_flash.info(
                            f"{self.can_server.Url} is down, responds: {response_ping}"
                            f"return code: {e.returncode}, output: {e.output}!", extra=self.dictLogger
                        )
                    logger_flash.info(
                        f"{self.can_server.Url} is up, responds: {response_ping}!", extra=self.dictLogger
                    )

                    # telnet test
                    try:
                        response_telnet = subprocess.check_output(f"timeout 1 telnet {self.can_server.Url} {self.can_server.Port}", shell=True)
                        logger_flash.info(
                            f"Telnet {self.can_server.Url} responds: {response_telnet}!", extra=self.dictLogger
                        )
                    except subprocess.CalledProcessError as e:
                        logger_flash.info(
                            f"telnet {self.can_server.Url} return code: {e.returncode}, output: {e.output}!", extra=self.dictLogger
                        )
                    except subprocess.TimeoutExpired as e:
                        logger_flash.info(
                            f"telnet {self.can_server.Url} timeout"
                            f"cmd: {e.cmd}, output: {e.output}, timeout: {e.timeout}!", extra=self.dictLogger
                        )
                else:
                    logger_flash.info(
                        f"flash done, count:{flash_count}", extra=self.dictLogger
                    )
                    flash_count += 1

                # flash is done and unlock remote_get
                evt_remote_flash.set()

                # watch(flash_count)

        logger_flash.info(f"Save the last table!!!!", extra=self.dictLogger)

        last_table_store_path = (
            self.dataroot.joinpath(  #  there's no slash in the end of the string
                "last_table_ddpg-"
                + datetime.now().strftime("%y-%m-%d-%H-%M-%S")
                + ".csv"
            )
        )
        with open(last_table_store_path, "wb") as f:
            self.vcu_calib_table1.to_csv(last_table_store_path)
        # motionpowerQueue.join()
        self.logc.info(f"remote_flash_vcu dies!!!", extra=self.dictLogger)

    # @eye
    def run(self):

        # Start thread for flashing vcu, flash first
        evt_epi_done = threading.Event()
        evt_remote_get = threading.Event()
        evt_remote_flash = threading.Event()
        thr_countdown = Thread(
            target=self.capture_countdown_handler,
            name="countdown",
            args=[evt_epi_done, evt_remote_get, evt_remote_flash],
        )
        thr_observe = Thread(
            target=self.get_truck_status,
            name="observe",
            args=[evt_epi_done, evt_remote_get, evt_remote_flash],
        )

        thr_remoteget = Thread(
            target=self.remote_get_handler,
            name="remoteget",
            args=[evt_remote_get, evt_remote_flash],
        )
        thr_flash = Thread(target=self.flash_vcu, name="flash", args=[evt_remote_flash])
        thr_countdown.start()
        thr_observe.start()
        if self.cloud:
            thr_remoteget.start()
        thr_flash.start()

        """
        ## train
        """
        running_reward = 0
        th_exit = False
        epi_cnt_local = 0

        self.logc.info(f"main Initialization done!", extra=self.dictLogger)
        while not th_exit:  # run until solved or program exit; th_exit is local
            with self.hmi_lock:  # wait for tester to kick off or to exit
                th_exit = self.program_exit  # if program_exit is False,
                epi_cnt = self.episode_count  # get episode counts
                epi_end = self.episode_end
            if epi_end:  # if episode_end is True, wait for start of episode
                # self.logger.info(f'wait for start!', extra=self.dictLogger)
                continue

            step_count = 0
            episode_reward = 0
            # tf.summary.trace_on(graph=True, profiler=True)

            self.logc.info("----------------------", extra=self.dictLogger)
            self.logc.info(
                f"E{epi_cnt} starts!",
                extra=self.dictLogger,
            )

            tf.debugging.set_log_device_placement(True)
            with tf.device("/GPU:0"):
                while (
                    not epi_end
                ):  # end signal, either the round ends normally or user interrupt
                    with self.hmi_lock:  # wait for tester to interrupt or to exit
                        th_exit = (
                            self.program_exit
                        )  # if program_exit is False, reset to wait
                        epi_end = self.episode_end
                        done = (
                            self.episode_done
                        )  # this class member episode_done is driving action (maneuver) done
                        table_start = self.vcu_calib_table_row_start
                        self.step_count = step_count

                    with self.captureQ_lock:
                        motionpowerqueue_size = self.motionpowerQueue.qsize()
                    # self.logc.info(f"motionpowerQueue.qsize(): {motionpowerqueue_size}")
                    if epi_end and done and (motionpowerqueue_size > 2):
                        # self.logc.info(f"motionpowerQueue.qsize(): {self.motionpowerQueue.qsize()}")
                        self.logc.info(
                            f"Residue in Queue is a sign of disordered sequence, interrupted!"
                        )
                        done = (
                            False  # this local done is true done with data exploitation
                        )

                    if epi_end:  # stop observing and inferring
                        continue

                    try:
                        # self.logc.info(
                        #     f"E{epi_cnt} Wait for an object!!!", extra=self.dictLogger
                        # )

                        with self.captureQ_lock:
                            motionpower = self.motionpowerQueue.get(
                                block=True, timeout=1.55
                            )
                    except queue.Empty:
                        self.logc.info(
                            f"E{epi_cnt} No data in the Queue!!!",
                            extra=self.dictLogger,
                        )
                        continue

                    self.logc.info(
                        f"E{epi_cnt} start step {step_count}",
                        extra=self.dictLogger,
                    )  # env.step(action) action is flash the vcu calibration table
                    # watch(step_count)
                    # reward history
                    motionpower_states = tf.convert_to_tensor(
                        motionpower
                    )  # state must have 30/100 (velocity, pedal, brake, current, voltage) 5 tuple (num_observations)
                    if self.cloud:
                        out = tf.split(
                            motionpower_states, [1, 3, 1, 2], 1
                        )  # note the difference of split between np and tf
                        (timestamp, motion_states, gear_states, power_states) = [
                            tf.squeeze(x) for x in out
                        ]
                    else:
                        motion_states, power_states = tf.split(
                            motionpower_states, [3, 2], 1
                        )  # note the difference of split between np and tf

                    self.logc.info(
                        f"E{epi_cnt} tensor convert and split!",
                        extra=self.dictLogger,
                    )
                    ui_sum = tf.reduce_sum(
                        tf.reduce_prod(power_states, 1)
                    )  # vcu reward is a scalar
                    wh = (
                        ui_sum / 3600.0 * self.sample_rate
                    )  # rate 0.05 for kvaser, 0.02 remote # negative wh
                    # self.logger.info(
                    #     f"ui_sum: {ui_sum}",
                    #     extra=self.dictLogger,
                    # )
                    self.logc.info(
                        f"wh: {wh}",
                        extra=self.dictLogger,
                    )

                    # !!!no parallel even!!!

                    motion_states0 = tf.expand_dims(
                        motion_states, 0
                    )  # motion states is 30*3 matrix

                    # predict action probabilities and estimated future rewards
                    # from environment state
                    # for causal rl, the odd indexed observation/reward are caused by last action
                    # skip the odd indexed observation/reward for policy to make it causal
                    self.logc.info(
                        f"E{epi_cnt} before inference!",
                        extra=self.dictLogger,
                    )
                    vcu_action_reduced = policy(
                        self.actor_model, motion_states0, self.ou_noise
                    )

                    self.logc.info(
                        f"E{epi_cnt} inference done with reduced action space!",
                        extra=self.dictLogger,
                    )

                    # tf.print('calib table:', vcu_act_list, output_stream=sys.stderr)
                    with self.tableQ_lock:
                        self.tableQueue.put(vcu_action_reduced)
                        self.logc.info(
                            f"E{epi_cnt} StartIndex {table_start} Action Push table: {self.tableQueue.qsize()}",
                            extra=self.dictLogger,
                        )
                    self.logc.info(
                        f"E{epi_cnt} Finish Inference Step: {step_count}",
                        extra=self.dictLogger,
                    )

                    # !!!no parallel odd!!!
                    cycle_reward = wh * (-1.0)
                    episode_reward += cycle_reward
                    if step_count > 0:  # starting from 3rd step

                        if self.cloud:
                            self.rec = {
                                "timestamp": datetime.fromtimestamp(
                                    prev_timestamp.numpy()[0] / 1000.0
                                ),  # from ms to s
                                "plot": {
                                    "character": self.truck.TruckName,
                                    "driver": self.driver,
                                    "when": datetime.fromtimestamp(
                                        prev_timestamp.numpy()[0] / 1000.0
                                    ),
                                    "where": "campus",
                                    "states": {
                                        "velocity_unit": "kmph",
                                        "thrust_unit": "percentage",
                                        "brake_unit": "percentage",
                                        "length": motion_states.shape[0],
                                    },
                                    "actions": {
                                        "action_row_number": self.vcu_calib_table_row_reduced,
                                        "action_column_number": self.vcu_calib_table_col,
                                    },
                                    "reward": {
                                        "reward_unit": "wh",
                                    },
                                },
                                "observation": {
                                    "state": prev_motion_states.numpy().tolist(),
                                    "action": prev_action,
                                    "action_start_row": prev_table_start,
                                    "reward": cycle_reward.numpy().tolist(),
                                    "next_state": motion_states.numpy().tolist(),
                                },
                            }
                            self.buffer.deposit(self.rec)
                        else:
                            self.buffer.record(
                                (
                                    prev_motion_states,
                                    prev_action,
                                    cycle_reward,
                                    motion_states,
                                )
                            )

                    prev_motion_states = motion_states
                    prev_timestamp = timestamp
                    prev_table_start = table_start
                    if self.cloud:
                        prev_action = vcu_action_reduced.numpy().tolist()
                    else:
                        prev_action = vcu_action_reduced

                    # TODO add speed sum as positive reward
                    self.logc.info(
                        f"E{epi_cnt} Step done: {step_count}",
                        extra=self.dictLogger,
                    )

                    # motion_states = tf.stack([motion_states0, motion_states])
                    # motion_states_history was not used for back propagation
                    # 60 frames, but never used again
                    # motion_states_history.append(motion_states)

                    # step level
                    step_count += 1

            if (
                not done
            ):  # if user interrupt prematurely or exit, then ignore back propagation since data incomplete
                self.logc.info(
                    f"E{epi_cnt} interrupted, waits for next episode to kick off!",
                    extra=self.dictLogger,
                )
                # send ready signal to trip server
                ret = self.rmq_producer.send_sync(self.rmq_message_ready)
                self.logc.info(
                    f"Sending ready signal to trip server:"
                    f"status={ret.status};"
                    f"msg-id={ret.msg_id};"
                    f"offset={ret.offset}.",
                    extra=self.dictLogger,
                )
                continue  # otherwise assuming the history is valid and back propagate

            self.logc.info(
                f"E{epi_cnt} Experience Collection ends!",
                extra=self.dictLogger,
            )

            critic_loss = 0
            actor_loss = 0
            if self.infer:
                (critic_loss, actor_loss) = self.buffer.nolearn()
                self.logc.info("No Learning, just calculating loss")
            else:
                self.logc.info("Learning and updating 6 times!")
                for k in range(6):
                    # self.logger.info(f"BP{k} starts.", extra=self.dictLogger)
                    if self.buffer.buffer_counter > 0:
                        (critic_loss, actor_loss) = self.buffer.learn()

                        update_target(
                            self.target_actor.variables,
                            self.actor_model.variables,
                            self.tau,
                        )
                        # self.logger.info(f"Updated target actor", extra=self.dictLogger)
                        update_target(
                            self.target_critic.variables,
                            self.critic_model.variables,
                            self.tau,
                        )
                        # self.logger.info(f"Updated target critic.", extra=self.dictLogger)
                    else:
                        self.logc.info(
                            f"Buffer empty, no learning!", extra=self.dictLogger
                        )
                        self.logc.info(
                            "++++++++++++++++++++++++", extra=self.dictLogger
                        )
                        continue

                # Checkpoint manager save model
                self.ckpt_actor.step.assign_add(1)
                self.ckpt_critic.step.assign_add(1)
                if int(self.ckpt_actor.step) % 5 == 0:
                    save_path_actor = self.manager_actor.save()
                    self.logc.info(
                        f"Saved checkpoint for step {int(self.ckpt_actor.step)}: {save_path_actor}",
                        extra=self.dictLogger,
                    )
                if int(self.ckpt_critic.step) % 5 == 0:
                    save_path_critic = self.manager_critic.save()
                    self.logc.info(
                        f"Saved checkpoint for step {int(self.ckpt_actor.step)}: {save_path_critic}",
                        extra=self.dictLogger,
                    )

            # self.logd.info(f"BP{k} done.", extra=self.dictLogger)
            self.logc.info(
                f"E{epi_cnt}BP 6 times critic loss: {critic_loss}; actor loss: {actor_loss}",
                extra=self.dictLogger,
            )

            # update running reward to check condition for solving
            running_reward = 0.05 * (-episode_reward) + (1 - 0.05) * running_reward

            # Create a matplotlib 3d figure, //export and save in log
            fig = plot_3d_figure(self.vcu_calib_table1)

            # tf logging after episode ends
            # use local episode counter epi_cnt_local tf.summary.writer; otherwise specify multiple self.logdir and automatic switch
            with self.train_summary_writer.as_default():
                tf.summary.scalar("WH", -episode_reward, step=epi_cnt_local)
                tf.summary.scalar("actor loss", actor_loss, step=epi_cnt_local)
                tf.summary.scalar("critic loss", critic_loss, step=epi_cnt_local)
                tf.summary.scalar("reward", episode_reward, step=epi_cnt_local)
                tf.summary.scalar("running reward", running_reward, step=epi_cnt_local)
                tf.summary.image(
                    "Calibration Table", plot_to_image(fig), step=epi_cnt_local
                )
                tf.summary.histogram(
                    "Calibration Table Hist",
                    self.vcu_calib_table1.to_numpy().tolist(),
                    step=epi_cnt_local,
                )
                # tf.summary.trace_export(
                #     name="veos_trace", step=epi_cnt_local, profiler_outdir=train_log_dir
                # )

            epi_cnt_local += 1
            plt.close(fig)

            self.logc.info(
                f"E{epi_cnt} Episode Reward: {episode_reward}",
                extra=self.dictLogger,
            )

            episode_reward = 0
            self.logc.info(
                f"E{epi_cnt} done, waits for next episode to kick off!",
                extra=self.dictLogger,
            )
            self.logc.info("----------------------", extra=self.dictLogger)
            if epi_cnt % 10 == 0:
                self.logc.info("++++++++++++++++++++++++", extra=self.dictLogger)
                self.logc.info(
                    f"Running reward: {running_reward:.2f} at E{epi_cnt}",
                    extra=self.dictLogger,
                )
                self.logc.info("++++++++++++++++++++++++", extra=self.dictLogger)

            # send ready signal to trip server
            ret = self.rmq_producer.send_sync(self.rmq_message_ready)
            self.logger.info(
                f"Sending ready signal to trip server:"
                f"status={ret.status};"
                f"msg-id={ret.msg_id};"
                f"offset={ret.offset}.",
                extra=self.dictLogger,
            )
            # TODO terminate condition to be defined: reward > limit (percentage); time too long
        # with self.train_summary_writer.as_default():
        #     tf.summary.trace_export(
        #         name="veos_trace",
        #         step=epi_cnt_local,
        #         profiler_outdir=self.train_log_dir,
        #     )
        thr_observe.join()
        thr_remoteget.join()
        thr_flash.join()
        thr_countdown.join()

        if self.cloud is False:
            self.buffer.save()
        #  for database, just exit no need to cleanup.

        self.logc.info(f"main dies!!!!", extra=self.dictLogger)


if __name__ == "__main__":
    """
    ## Setup
    """
    # resumption settings
    parser = argparse.ArgumentParser(
        "Use DDPG mode with tensorflow backend for EOS with coastdown activated and expected velocity in 3 seconds"
    )
    parser.add_argument(
        "-c",
        "--cloud",
        default=True,
        help="Use cloud mode, default is False",
        action="store_true",
    )

    parser.add_argument(
        "-w",
        "--web",
        default=True,
        help="Use web interface",
        action="store_true",
    )

    parser.add_argument(
        "-r",
        "--resume",
        default=True,
        help="resume the last training with restored model, checkpoint and pedal map",
        action="store_true",
    )

    parser.add_argument(
        "-i",
        "--infer",
        default=False,
        help="No model update and training. Only Inference",
        action="store_false",
    )
    parser.add_argument(
        "-t",
        "--record_table",
        default=True,
        help="record action table during training",
        action="store_true",
    )
    parser.add_argument(
        "-p",
        "--path",
        type=str,
        default=".",
        help="relative path to be saved, for create subfolder for different drivers",
    )
    parser.add_argument(
        "-v",
        "--vehicle",
        type=str,
        default=".",
        help="vehicle ID like 'VB7' or 'MP3'",
    )
    parser.add_argument(
        "-d",
        "--driver",
        type=str,
        default=".",
        help="driver ID like 'longfei.zheng' or 'jiangbo.wei'",
    )
    args = parser.parse_args()

    # set up data folder (logging, checkpoint, table)

    # try:
    app = RealtimeDDPG(
        args.cloud,
        args.web,
        args.resume,
        args.infer,
        args.record_table,
        args.path,
        args.vehicle,
        args.driver,
        projroot,
        logger,
    )
    # except TypeError as e:
    #     logger.error(f"Project Exeception TypeError: {e}", extra=dictLogger)
    #     sys.exit(1)
    # except Exception as e:
    #     logger.error(e, extra=dictLogger)
    #     sys.exit(1)
    app.run()<|MERGE_RESOLUTION|>--- conflicted
+++ resolved
@@ -73,12 +73,8 @@
 from eos.comm import RemoteCan, kvaser_send_float_array
 from eos.config import (
     PEDAL_SCALES,
-<<<<<<< HEAD
     trucks_by_name,
     trucks_by_vin,
-=======
-    trucks,
->>>>>>> 2c37b09f
     can_servers,
     trip_servers,
     generate_vcu_calibration,
@@ -118,18 +114,13 @@
         infer=False,
         record=True,
         path=".",
-<<<<<<< HEAD
         vehicle="HMZABAAH7MF011058",  # "VB7",
-=======
-        vehicle="VB7",
->>>>>>> 2c37b09f
         driver="Longfei.Zheng",
         proj_root=Path("."),
         vlogger=None,
     ):
         self.cloud = cloud
         self.web = web
-<<<<<<< HEAD
         self.trucks_by_name = trucks_by_name
         self.trucks_by_vin = trucks_by_vin
         self.vehicle = vehicle  # two possible values: "HMZABAAH7MF011058" or "VB7"
@@ -163,10 +154,6 @@
                 )
                 sys.exit(1)
             self.truck_name = self.truck.TruckName  # 0: VB7, 1: VB6
-=======
-        self.trucks = trucks
-        self.truck_name = vehicle  # 0: VB7, 1: VB6
->>>>>>> 2c37b09f
         self.driver = driver
         self.projroot = proj_root
         self.logger = vlogger
@@ -181,9 +168,13 @@
         # assert self.repo.is_dirty() == False, "Repo is dirty, please commit first"
 
         if resume:
-            self.dataroot = projroot.joinpath("data/" + self.truck.VIN + "−" + self.driver).joinpath(self.path)
+            self.dataroot = projroot.joinpath(
+                "data/" + self.truck.VIN + "−" + self.driver
+            ).joinpath(self.path)
         else:
-            self.dataroot = projroot.joinpath("data/scratch/" + self.truck.VIN + "−" + self.driver).joinpath(self.path)
+            self.dataroot = projroot.joinpath(
+                "data/scratch/" + self.truck.VIN + "−" + self.driver
+            ).joinpath(self.path)
 
         self.set_logger()
         self.logger.info(f"Start Logging", extra=self.dictLogger)
@@ -397,12 +388,14 @@
                 pedalmap=self.vcu_calib_table1, swap=False
             )  # 14 rows for whole map
             self.logger.info(
-                f"Done flash initial table. returncode: {returncode}, ret_str: {ret_str}", extra=self.dictLogger
+                f"Done flash initial table. returncode: {returncode}, ret_str: {ret_str}",
+                extra=self.dictLogger,
             )
         else:
             returncode = kvaser_send_float_array(self.vcu_calib_table1, sw_diff=False)
             self.logger.info(
-                f"Done flash initial table. returncode: {returncode}", extra=self.dictLogger
+                f"Done flash initial table. returncode: {returncode}",
+                extra=self.dictLogger,
             )
 
         # TQD_trqTrqSetECO_MAP_v
@@ -513,10 +506,7 @@
 
         self.buffer = Buffer(
             self.truck,
-<<<<<<< HEAD
             self.driver,
-=======
->>>>>>> 2c37b09f
             self.actor_model,
             self.critic_model,
             self.target_actor,
@@ -1132,33 +1122,41 @@
                     )
                     # ping test
                     try:
-                        response_ping = subprocess.check_output("ping -c 1 " + self.can_server.Url, shell=True)
+                        response_ping = subprocess.check_output(
+                            "ping -c 1 " + self.can_server.Url, shell=True
+                        )
                     except subprocess.CalledProcessError as e:
                         logger_remote_get.info(
                             f"{self.can_server.Url} is down, responds: {response_ping}"
-                            f"return code: {e.returncode}, output: {e.output}!", extra=self.dictLogger
+                            f"return code: {e.returncode}, output: {e.output}!",
+                            extra=self.dictLogger,
                         )
                     logger_remote_get.info(
-                        f"{self.can_server.Url} is up, responds: {response_ping}!", extra=self.dictLogger
+                        f"{self.can_server.Url} is up, responds: {response_ping}!",
+                        extra=self.dictLogger,
                     )
 
                     # telnet test
                     try:
-                        response_telnet = subprocess.check_output(f"timeout 1 telnet {self.can_server.Url} {self.can_server.Port}", shell=True)
+                        response_telnet = subprocess.check_output(
+                            f"timeout 1 telnet {self.can_server.Url} {self.can_server.Port}",
+                            shell=True,
+                        )
                         logger_remote_get.info(
-                            f"Telnet {self.can_server.Url} responds: {response_telnet}!", extra=self.dictLogger
+                            f"Telnet {self.can_server.Url} responds: {response_telnet}!",
+                            extra=self.dictLogger,
                         )
                     except subprocess.CalledProcessError as e:
                         logger_remote_get.info(
-                            f"telnet {self.can_server.Url} return code: {e.returncode}, output: {e.output}!", extra=self.dictLogger
+                            f"telnet {self.can_server.Url} return code: {e.returncode}, output: {e.output}!",
+                            extra=self.dictLogger,
                         )
                     except subprocess.TimeoutExpired as e:
                         logger_remote_get.info(
                             f"telnet {self.can_server.Url} timeout"
-                            f"cmd: {e.cmd}, output: {e.output}, timeout: {e.timeout}!", extra=self.dictLogger
-                        )
-
-
+                            f"cmd: {e.cmd}, output: {e.output}, timeout: {e.timeout}!",
+                            extra=self.dictLogger,
+                        )
 
             if not isinstance(remotecan_data, dict):
                 logger_remote_get.critical(
@@ -1366,7 +1364,7 @@
             extra=self.dictLogger,
         )
 
-        msg_topic =  self.driver + "_" + self.truck.VIN
+        msg_topic = self.driver + "_" + self.truck.VIN
 
         broker_msgs = rocket_consumer.pull(msg_topic)
         logger_webhmi_sm.info(
@@ -1534,14 +1532,6 @@
                     evt_epi_done.set()
                     break
                     # time.sleep(0.1)
-<<<<<<< HEAD
-=======
-                elif msg_body["code"] == 5:  # "config/start"
-                    logger_webhmi_sm.info(
-                        f"Start/Configuration message VIN: {msg_body['vin']}; driver {msg_body['name']}!",
-                        extra=self.dictLogger,
-                    )
->>>>>>> 2c37b09f
                 else:
                     logger_webhmi_sm.warning(
                         f"Unknown message {msg_body}!", extra=self.dictLogger
@@ -1843,30 +1833,40 @@
                     )
                     # ping test
                     try:
-                        response_ping = subprocess.check_output("ping -c 1 " + self.can_server.Url, shell=True)
+                        response_ping = subprocess.check_output(
+                            "ping -c 1 " + self.can_server.Url, shell=True
+                        )
                     except subprocess.CalledProcessError as e:
                         logger_flash.info(
                             f"{self.can_server.Url} is down, responds: {response_ping}"
-                            f"return code: {e.returncode}, output: {e.output}!", extra=self.dictLogger
+                            f"return code: {e.returncode}, output: {e.output}!",
+                            extra=self.dictLogger,
                         )
                     logger_flash.info(
-                        f"{self.can_server.Url} is up, responds: {response_ping}!", extra=self.dictLogger
+                        f"{self.can_server.Url} is up, responds: {response_ping}!",
+                        extra=self.dictLogger,
                     )
 
                     # telnet test
                     try:
-                        response_telnet = subprocess.check_output(f"timeout 1 telnet {self.can_server.Url} {self.can_server.Port}", shell=True)
+                        response_telnet = subprocess.check_output(
+                            f"timeout 1 telnet {self.can_server.Url} {self.can_server.Port}",
+                            shell=True,
+                        )
                         logger_flash.info(
-                            f"Telnet {self.can_server.Url} responds: {response_telnet}!", extra=self.dictLogger
+                            f"Telnet {self.can_server.Url} responds: {response_telnet}!",
+                            extra=self.dictLogger,
                         )
                     except subprocess.CalledProcessError as e:
                         logger_flash.info(
-                            f"telnet {self.can_server.Url} return code: {e.returncode}, output: {e.output}!", extra=self.dictLogger
+                            f"telnet {self.can_server.Url} return code: {e.returncode}, output: {e.output}!",
+                            extra=self.dictLogger,
                         )
                     except subprocess.TimeoutExpired as e:
                         logger_flash.info(
                             f"telnet {self.can_server.Url} timeout"
-                            f"cmd: {e.cmd}, output: {e.output}, timeout: {e.timeout}!", extra=self.dictLogger
+                            f"cmd: {e.cmd}, output: {e.output}, timeout: {e.timeout}!",
+                            extra=self.dictLogger,
                         )
                 else:
                     logger_flash.info(
